--- conflicted
+++ resolved
@@ -25,21 +25,8 @@
 )
 
 var (
-<<<<<<< HEAD
-	sizeMax     = flag.Int("file_limit", 2<<20, "maximum file size")
-	trigramMax  = flag.Int("max_trigram_count", 20000, "maximum number of trigrams per document")
-	shardLimit  = flag.Int("shard_limit", 100<<20, "maximum corpus size for a shard")
-	parallelism = flag.Int("parallelism", 4, "maximum number of parallel indexing processes.")
-	indexDir    = flag.String("index", build.DefaultDir, "directory for search indices")
-	version     = flag.Bool("version", false, "Print version number")
-	ctags       = flag.Bool("require_ctags", false, "If set, ctags calls must succeed.")
-	largeFiles  = largeFilesFlag{}
-
-	disableCTags = flag.Bool("disable_ctags", false, "If set, ctags will not be called.")
-=======
 	version = flag.Bool("version", false, "Print version number")
 	opts    = &build.Options{}
->>>>>>> f53752c4
 )
 
 func init() {
@@ -53,19 +40,6 @@
 		os.Exit(0)
 	}
 
-<<<<<<< HEAD
-	opts := &build.Options{
-		Parallelism:      *parallelism,
-		SizeMax:          *sizeMax,
-		ShardMax:         *shardLimit,
-		IndexDir:         *indexDir,
-		DisableCTags:     *disableCTags,
-		CTagsMustSucceed: *ctags,
-		LargeFiles:       largeFiles,
-		TrigramMax:       *trigramMax,
-	}
-=======
->>>>>>> f53752c4
 	opts.SetDefaults()
 	return opts
 }