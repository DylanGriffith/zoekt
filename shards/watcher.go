// Copyright 2017 Google Inc. All rights reserved.
//
// Licensed under the Apache License, Version 2.0 (the "License");
// you may not use this file except in compliance with the License.
// You may obtain a copy of the License at
//
//    http://www.apache.org/licenses/LICENSE-2.0
//
// Unless required by applicable law or agreed to in writing, software
// distributed under the License is distributed on an "AS IS" BASIS,
// WITHOUT WARRANTIES OR CONDITIONS OF ANY KIND, either express or implied.
// See the License for the specific language governing permissions and
// limitations under the License.

package shards

import (
	"fmt"
	"log"
	"os"
	"path/filepath"
	"runtime"
	"strconv"
	"strings"
	"sync"
	"time"

	"github.com/fsnotify/fsnotify"
	"github.com/google/zoekt"
)

type shardLoader interface {
	// Load a new file. Should be safe for concurrent calls.
	load(filename string)
	drop(filename string)
}

type DirectoryWatcher struct {
	dir        string
	timestamps map[string]time.Time
	loader     shardLoader

	closeOnce sync.Once
	// quit is closed by Close to signal the directory watcher to stop.
	quit chan struct{}
	// stopped is closed once the directory watcher has stopped.
	stopped chan struct{}
}

func (sw *DirectoryWatcher) Stop() {
	sw.closeOnce.Do(func() {
		close(sw.quit)
		<-sw.stopped
	})
}

func NewDirectoryWatcher(dir string, loader shardLoader) (*DirectoryWatcher, error) {
	sw := &DirectoryWatcher{
		dir:        dir,
		timestamps: map[string]time.Time{},
		loader:     loader,
		quit:       make(chan struct{}),
		stopped:    make(chan struct{}),
	}
	if err := sw.scan(); err != nil {
		return nil, err
	}

	if err := sw.watch(); err != nil {
		return nil, err
	}

	return sw, nil
}

func (s *DirectoryWatcher) String() string {
	return fmt.Sprintf("shardWatcher(%s)", s.dir)
}

<<<<<<< HEAD
// versionFromPath extracts url encoded repository name and
// index format version from a shard name from builder.
func versionFromPath(path string) (string, int) {
	und := strings.LastIndex(path, "_")
	if und < 0 {
		return path, 0
	}

	dot := strings.Index(path[und:], ".")
	if dot < 0 {
		return path, 0
	}
	dot += und

	version, err := strconv.Atoi(path[und+2 : dot])
	if err != nil {
		return path, 0
	}

	return path[:und], version
}

func (s *shardWatcher) scan() error {
=======
func (s *DirectoryWatcher) scan() error {
>>>>>>> d92b3b80
	fs, err := filepath.Glob(filepath.Join(s.dir, "*.zoekt"))
	if err != nil {
		return err
	}

	latest := map[string]int{}
	for _, fn := range fs {
		name, version := versionFromPath(fn)

		// In the case of downgrades, avoid reading
		// newer index formats.
		if version > zoekt.IndexFormatVersion {
			continue
		}

		if latest[name] < version {
			latest[name] = version
		}
	}

	ts := map[string]time.Time{}
	for _, fn := range fs {
		if name, version := versionFromPath(fn); latest[name] != version {
			continue
		}

		fi, err := os.Lstat(fn)
		if err != nil {
			continue
		}

		ts[fn] = fi.ModTime()
	}

	var toLoad []string
	for k, mtime := range ts {
		if t, ok := s.timestamps[k]; !ok || t != mtime {
			toLoad = append(toLoad, k)
			s.timestamps[k] = mtime
		}
	}

	var toDrop []string
	// Unload deleted shards.
	for k := range s.timestamps {
		if _, ok := ts[k]; !ok {
			toDrop = append(toDrop, k)
			delete(s.timestamps, k)
		}
	}

	if len(toDrop) > 0 {
		log.Printf("unloading %d shards", len(toDrop))
	}
	for _, t := range toDrop {
		log.Printf("unloading: %s", t)
		s.loader.drop(t)
	}

	if len(toLoad) == 0 {
		return nil
	}

	log.Printf("loading %d shards", len(toLoad))

	// Limit amount of concurrent shard loads.
	throttle := make(chan struct{}, runtime.GOMAXPROCS(0))
	lastProgress := time.Now()
	for i, t := range toLoad {
		// If taking a while to start-up occasionally give a progress message
		if time.Since(lastProgress) > 10*time.Second {
			log.Printf("still need to load %d shards...", len(toLoad)-i)
			lastProgress = time.Now()
		}

		throttle <- struct{}{}
		go func(k string) {
			s.loader.load(k)
			<-throttle
		}(t)
	}
	for i := 0; i < cap(throttle); i++ {
		throttle <- struct{}{}
	}

	return nil
}

func (s *DirectoryWatcher) watch() error {
	watcher, err := fsnotify.NewWatcher()
	if err != nil {
		return err
	}
	if err := watcher.Add(s.dir); err != nil {
		return err
	}

	// intermediate signal channel so if there are multiple watcher.Events we
	// only call scan once.
	signal := make(chan struct{}, 1)

	go func() {
		for {
			select {
			case <-watcher.Events:
				select {
				case signal <- struct{}{}:
				default:
				}
			case err := <-watcher.Errors:
				// Ignore ErrEventOverflow since we rely on the presence of events so
				// safe to ignore.
				if err != nil && err != fsnotify.ErrEventOverflow {
					log.Println("watcher error:", err)
				}
			case <-s.quit:
				watcher.Close()
				close(signal)
				return
			}
		}
	}()

	go func() {
		defer close(s.stopped)
		for range signal {
			s.scan()
		}
	}()

	return nil
}<|MERGE_RESOLUTION|>--- conflicted
+++ resolved
@@ -77,7 +77,6 @@
 	return fmt.Sprintf("shardWatcher(%s)", s.dir)
 }
 
-<<<<<<< HEAD
 // versionFromPath extracts url encoded repository name and
 // index format version from a shard name from builder.
 func versionFromPath(path string) (string, int) {
@@ -100,10 +99,7 @@
 	return path[:und], version
 }
 
-func (s *shardWatcher) scan() error {
-=======
 func (s *DirectoryWatcher) scan() error {
->>>>>>> d92b3b80
 	fs, err := filepath.Glob(filepath.Join(s.dir, "*.zoekt"))
 	if err != nil {
 		return err
